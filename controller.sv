////////////////////////////////////////////////////////////////////////////////
// Company:        IIS @ ETHZ - Federal Institute of Technology               //
//                                                                            //
// Engineer:       Matthias Baer - baermatt@student.ethz.ch                   //
//                                                                            //
// Additional contributions by:                                               //
//                 Igor Loi - igor.loi@unibo.it                               //
//                 Andreas Traber - atraber@student.ethz.ch                   //
//                 Sven Stucki - svstucki@student.ethz.ch                     //
//                                                                            //
//                                                                            //
// Create Date:    19/09/2013                                                 //
// Design Name:    RISC-V processor core                                      //
// Module Name:    controller.sv                                              //
// Project Name:   RI5CY                                                      //
// Language:       SystemVerilog                                              //
//                                                                            //
// Description:    Main CPU controller of the processor                       //
//                                                                            //
//                                                                            //
// Revision:                                                                  //
// Revision v0.1 - File Created                                               //
// Revision v0.2 - (August 8th 2014) Changed port and signal names, added     //
//                 comments                                                   //
// Revision v0.3 - (December 1th 2014) Merged debug unit                      //
// Revision v0.4 - (January  6th 2015) Added vectorial instructions           //
// Revision v0.5 - (Sept    15th 2015) Separated controller and decoder       //
//                                                                            //
//                                                                            //
//                                                                            //
////////////////////////////////////////////////////////////////////////////////

`include "defines.sv"

module riscv_controller
(
  input  logic        clk,
  input  logic        rst_n,

  input  logic        fetch_enable_i,             // Start the decoding
  output logic        core_busy_o,                // Core is busy processing instructions
  output logic        is_decoding_o,              // Core is in decoding state

  // decoder related signals
  output logic        deassert_we_o,              // deassert write enable for next instruction
  input  logic        illegal_insn_i,             // decoder encountered an invalid instruction
  input  logic        eret_insn_i,                // decoder encountered an eret instruction
  input  logic        pipe_flush_i,               // decoder wants to do a pipe flush

  input  logic        rega_used_i,                // register A is used
  input  logic        regb_used_i,                // register B is used
  input  logic        regc_used_i,                // register C is used

  // from IF/ID pipeline
  input  logic [31:0] instr_rdata_i,              // Instruction read from instr memory/cache: (sampled in the if stage)

  // from prefetcher
  output logic        instr_req_o,                // Start fetching instructions

  // to prefetcher
  output logic        pc_set_o,                   // jump to address set by pc_mux_sel
  output logic [2:0]  pc_mux_sel_o,               // Selector in the Fetch stage to select the rigth PC (normal, jump ...)

  // LSU
  input  logic        data_req_ex_i,              // data memory access is currently performed in EX stage
  input  logic        data_misaligned_i,

  // hwloop signals
  input  logic        hwloop_jump_i,              // modify pc_mux_sel to select the hwloop addr

  // jump/branch signals
  input  logic [1:0]  jump_in_ex_i,               // jump is being calculated in ALU
  input  logic [1:0]  jump_in_id_i,               // jump is being calculated in ALU
  input  logic [1:0]  jump_in_dec_i,              // jump is being calculated in ALU

  input  logic        branch_decision_i,          // branch decision is available in EX stage

  // Interrupt signals
  input  logic        irq_present_i,              // there is an IRQ, so if we are sleeping we should wake up now
  // Exception Controller Signals
  input  logic        exc_pc_sel_i,               // exception execution requested
  input  logic        exc_pipe_flush_i,           // flush pipeline after exception handling
  input  logic        trap_hit_i,                 // a trap was hit, so we have to flush EX and WB
  output logic        illegal_insn_o,             // illegal instruction encountered
  output logic        clear_isr_running_o,        // an l.rfe instruction was encountered, exit ISR

  // Debug Unit Signals
  input  logic        dbg_stall_i,                // Pipeline stall is requested
  input  logic        dbg_set_npc_i,              // Change PC to value from debug unit
  output logic        dbg_trap_o,                 // trap hit, inform debug unit

  // Forwarding signals from regfile
  input  logic [4:0]  regfile_waddr_ex_i,         // FW: write address from EX stage
  input  logic        regfile_we_ex_i,            // FW: write enable from  EX stage
  input  logic [4:0]  regfile_waddr_wb_i,         // FW: write address from WB stage
  input  logic        regfile_we_wb_i,            // FW: write enable from  WB stage
  input  logic [4:0]  regfile_alu_waddr_fw_i,     // FW: ALU/MUL write address from EX stage
  input  logic        regfile_alu_we_fw_i,        // FW: ALU/MUL write enable from  EX stage

  // forwarding signals
  output logic [1:0]  operand_a_fw_mux_sel_o,     // regfile ra data selector form ID stage
  output logic [1:0]  operand_b_fw_mux_sel_o,     // regfile rb data selector form ID stage
  output logic [1:0]  operand_c_fw_mux_sel_o,     // regfile rc data selector form ID stage

  // stall signals
  output logic        halt_if_o,
  output logic        halt_id_o,

  output logic        misaligned_stall_o,
  output logic        jr_stall_o,
  output logic        load_stall_o,

  input  logic        if_valid_i,                 // IF stage is done
  input  logic        id_valid_i,                 // ID stage is done
  input  logic        ex_valid_i,                 // EX stage is done
  input  logic        wb_valid_i,                 // WB stage is done

  // Performance Counters
  output logic        perf_jump_o,                // we are executing a jump instruction   (j, jr, jal, jalr)
  output logic        perf_branch_o,              // we are executing a branch instruction (bf, bnf)
  output logic        perf_jr_stall_o,            // stall due to jump-register-hazard
  output logic        perf_ld_stall_o             // stall due to load-use-hazard
);

  // FSM state encoding
  enum  logic [3:0] { RESET, BOOT_SET, SLEEP, FIRST_FETCH,
                      DECODE, BRANCH_DELAY,
                      FLUSH_EX, FLUSH_WB,
                      DBG_SIGNAL, DBG_WAIT } ctrl_fsm_cs, ctrl_fsm_ns;

  logic reg_d_ex_is_reg_a_id;
  logic reg_d_ex_is_reg_b_id;
  logic reg_d_ex_is_reg_c_id;
  logic reg_d_wb_is_reg_a_id;
  logic reg_d_wb_is_reg_b_id;
  logic reg_d_wb_is_reg_c_id;
  logic reg_d_alu_is_reg_a_id;
  logic reg_d_alu_is_reg_b_id;
  logic reg_d_alu_is_reg_c_id;


`ifndef SYNTHESIS
  // synopsys translate_off
  // make sure we are called later so that we do not generate messages for
  // glitches
  always_ff @(negedge clk)
  begin
    // print warning in case of decoding errors
    if (illegal_insn_o) begin
      $display("%t: Illegal instruction (core %0d) at PC 0x%h:", $time, riscv_core.core_id_i,
<<<<<<< HEAD
               riscv_id_stage.current_pc_id_i);
      //prettyPrintInstruction(instr_rdata_i, id_stage.current_pc_id_i);
=======
               id_stage.current_pc_id_i);
>>>>>>> 26394abc
    end
  end
  // synopsys translate_on
`endif


  ////////////////////////////////////////////////////////////////////////////////////////////
  //   ____ ___  ____  _____    ____ ___  _   _ _____ ____   ___  _     _     _____ ____    //
  //  / ___/ _ \|  _ \| ____|  / ___/ _ \| \ | |_   _|  _ \ / _ \| |   | |   | ____|  _ \   //
  // | |  | | | | |_) |  _|   | |  | | | |  \| | | | | |_) | | | | |   | |   |  _| | |_) |  //
  // | |__| |_| |  _ <| |___  | |__| |_| | |\  | | | |  _ <| |_| | |___| |___| |___|  _ <   //
  //  \____\___/|_| \_\_____|  \____\___/|_| \_| |_| |_| \_\\___/|_____|_____|_____|_| \_\  //
  //                                                                                        //
  ////////////////////////////////////////////////////////////////////////////////////////////
  always_comb
  begin
    // Default values
    instr_req_o         = 1'b1;

    pc_mux_sel_o        = `PC_BOOT;
    pc_set_o            = 1'b0;

    ctrl_fsm_ns         = ctrl_fsm_cs;

    core_busy_o         = 1'b1;
    is_decoding_o       = 1'b0;

    halt_if_o           = 1'b0;
    halt_id_o           = 1'b0;
    dbg_trap_o          = 1'b0;
    illegal_insn_o      = 1'b0;
    clear_isr_running_o = 1'b0;

    unique case (ctrl_fsm_cs)
      // We were just reset, wait for fetch_enable
      RESET:
      begin
        core_busy_o   = 1'b0;
        instr_req_o   = 1'b0;

        if (fetch_enable_i == 1'b1)
          ctrl_fsm_ns = BOOT_SET;
      end

      // copy boot address to instr fetch address
      BOOT_SET:
      begin
        instr_req_o   = 1'b1;
        pc_mux_sel_o  = `PC_BOOT;
        pc_set_o      = 1'b1;

        ctrl_fsm_ns = FIRST_FETCH;
      end

      // instruction in if_stage is already valid
      SLEEP:
      begin
        // we begin execution when either fetch_enable is high or an
        // interrupt has arrived
        core_busy_o   = 1'b0;
        instr_req_o   = 1'b0;

        if (fetch_enable_i || irq_present_i)
        begin
          ctrl_fsm_ns  = FIRST_FETCH;
        end
      end // case: SLEEP

      FIRST_FETCH:
      begin
        // Stall because of IF miss
        if ((id_valid_i == 1'b1) && (dbg_stall_i == 1'b0))
        begin
          ctrl_fsm_ns = DECODE;
        end

        // hwloop detected, jump to start address!
        // Attention: This has to be done in the DECODE and the FIRST_FETCH states
        if (hwloop_jump_i == 1'b1) begin
          pc_mux_sel_o  = `PC_HWLOOP;
          pc_set_o     = 1'b1;
        end
      end

      DECODE:
      begin
        is_decoding_o = 1'b1;

        // decode and execute instructions only if the current conditional
        // branch in the EX stage is either not taken, or there is no
        // conditional branch in the EX stage
        if ((jump_in_ex_i == `BRANCH_COND && ~branch_decision_i) ||
            (jump_in_ex_i != `BRANCH_COND))
        begin // now analyze the current instruction in the ID stage

          // handle unconditional jumps
          // we can jump directly since we know the address already
          // we don't need to worry about conditional branches here as they
          // will be evaluated in the EX stage
          if (jump_in_dec_i == `BRANCH_JALR || jump_in_dec_i == `BRANCH_JAL) begin
            pc_mux_sel_o = `PC_JUMP;

            // if there is a jr stall, wait for it to be gone
            if (~jr_stall_o)
              pc_set_o = 1'b1;

            // we don't have to change our current state here as the prefetch
            // buffer is automatically invalidated, thus the next instruction
            // that is served to the ID stage is the one of the jump target
          end

          // handle hwloops
          if (hwloop_jump_i) begin
            pc_mux_sel_o = `PC_HWLOOP;
            pc_set_o     = 1'b1;
          end

          // handle illegal instructions
          if (illegal_insn_i) begin
            illegal_insn_o = 1'b1;
          end

          if (exc_pc_sel_i) begin
            pc_mux_sel_o   = `PC_EXCEPTION;
            pc_set_o       = 1'b1;

            // we don't have to change our current state here as the prefetch
            // buffer is automatically invalidated, thus the next instruction
            // that is served to the ID stage is the one of the jump to the
            // exception handler
          end

          if (eret_insn_i) begin
            clear_isr_running_o = 1'b1;
            pc_mux_sel_o        = `PC_ERET;
            pc_set_o            = 1'b1;
          end

          // handle WFI instruction, flush pipeline and (potentially) go to
          // sleep
          if (pipe_flush_i || exc_pipe_flush_i)
          begin
            halt_if_o = 1'b1;
            halt_id_o = 1'b1;

            ctrl_fsm_ns = FLUSH_EX;
          end

          // take care of debug
          // branch conditional will be handled in next state
          if(trap_hit_i && jump_in_dec_i != `BRANCH_COND)
          begin
            // halt pipeline immediately
            halt_if_o = 1'b1;
            halt_id_o = 1'b1;

            // TODO: take a second look at this
            // make sure the current instruction has been executed
            // before changing state to non-decode
            //if (~stall_ex_o)
              ctrl_fsm_ns = DBG_SIGNAL;
          end
        end
        else
        begin
          // there is a branch in the EX stage that is taken
          pc_mux_sel_o  = `PC_BRANCH;
          pc_set_o      = 1'b1;

          is_decoding_o = 1'b0; // we are not decoding the current instruction in the ID stage

          // if we want to debug, flush the pipeline
          // the current_pc_if will take the value of the next instruction to
          // be executed (NPC)
          if (trap_hit_i)
          begin
            ctrl_fsm_ns = DBG_SIGNAL;
          end
          else
          begin
            if (if_valid_i)
              ctrl_fsm_ns = DECODE;
            else // change to special state when the new instruction is not yet ready
              ctrl_fsm_ns = BRANCH_DELAY;
          end
        end
      end

      // a branch was executed, but the instruction cache was not ready to
      // serve a new instruction
      BRANCH_DELAY:
      begin
        is_decoding_o = 1'b0;

        if (if_valid_i)
          ctrl_fsm_ns = DECODE;
      end

      // now we can signal to the debugger that our pipeline is empty and it
      // can examine our current state
      DBG_SIGNAL:
      begin
        dbg_trap_o = 1'b1;
        halt_if_o  = 1'b1;
        halt_id_o  = 1'b1;

        ctrl_fsm_ns = DBG_WAIT;
      end

      // The Debugger is active in this state
      // we wait until it is done and go back to DECODE
      DBG_WAIT:
      begin
        halt_if_o = 1'b1;
        halt_id_o = 1'b1;

        if(dbg_set_npc_i == 1'b1) begin
          halt_id_o    = 1'b0;
          pc_mux_sel_o = `PC_DBG_NPC;
          pc_set_o     = 1'b1;
          ctrl_fsm_ns  = DBG_WAIT;
        end

        if(dbg_stall_i == 1'b0) begin
          halt_if_o   = 1'b0;
          halt_id_o   = 1'b0;
          ctrl_fsm_ns = DECODE;
        end
      end

      // flush the pipeline, insert NOP into EX stage
      FLUSH_EX:
      begin
        halt_if_o = 1'b1;
        halt_id_o = 1'b1;

        if(ex_valid_i)
          ctrl_fsm_ns = FLUSH_WB;
      end

      // flush the pipeline, insert NOP into EX and WB stage
      FLUSH_WB:
      begin
        halt_if_o = 1'b1;
        halt_id_o = 1'b1;

        if (~fetch_enable_i) begin
          // we are requested to go to sleep
          if(wb_valid_i)
            ctrl_fsm_ns = SLEEP;
        end else begin
          // unstall pipeline and continue operation
          halt_if_o = 1'b0;
          halt_id_o = 1'b0;

          if (id_valid_i)
            ctrl_fsm_ns = DECODE;
        end
      end

      default: begin
        instr_req_o = 1'b0;
        ctrl_fsm_ns = RESET;
      end
    endcase
  end

  /////////////////////////////////////////////////////////////
  //  ____  _        _ _    ____            _             _  //
  // / ___|| |_ __ _| | |  / ___|___  _ __ | |_ _ __ ___ | | //
  // \___ \| __/ _` | | | | |   / _ \| '_ \| __| '__/ _ \| | //
  //  ___) | || (_| | | | | |__| (_) | | | | |_| | | (_) | | //
  // |____/ \__\__,_|_|_|  \____\___/|_| |_|\__|_|  \___/|_| //
  //                                                         //
  /////////////////////////////////////////////////////////////
  always_comb
  begin
    load_stall_o   = 1'b0;
    jr_stall_o     = 1'b0;
    deassert_we_o  = 1'b0;

    // deassert WE when the core is not decoding instructions
    if (~is_decoding_o)
      deassert_we_o = 1'b1;

    // deassert WE in case of illegal instruction
    if (illegal_insn_i)
      deassert_we_o = 1'b1;

    // Stall because of load operation
    if ((data_req_ex_i == 1'b1) && (regfile_we_ex_i == 1'b1) &&
        ((reg_d_ex_is_reg_a_id == 1'b1) || (reg_d_ex_is_reg_b_id == 1'b1) || (reg_d_ex_is_reg_c_id == 1'b1)) )
    begin
      deassert_we_o   = 1'b1;
      load_stall_o    = 1'b1;
    end

    // Stall because of jr path
    // - always stall if a result is to be forwarded to the PC
    // we don't care about in which state the ctrl_fsm is as we deassert_we
    // anyway when we are not in DECODE
    if ((jump_in_dec_i == `BRANCH_JALR) &&
        (((regfile_we_wb_i == 1'b1) && (reg_d_wb_is_reg_a_id == 1'b1)) ||
         ((regfile_we_ex_i == 1'b1) && (reg_d_ex_is_reg_a_id == 1'b1)) ||
         ((regfile_alu_we_fw_i == 1'b1) && (reg_d_alu_is_reg_a_id == 1'b1))) )
    begin
      jr_stall_o      = 1'b1;
      deassert_we_o     = 1'b1;
    end
  end

  // stall because of misaligned data access
  assign misaligned_stall_o = data_misaligned_i;


  // Forwarding control signals
  assign reg_d_ex_is_reg_a_id  = (regfile_waddr_ex_i     == instr_rdata_i[`REG_S1]) && (rega_used_i == 1'b1);
  assign reg_d_ex_is_reg_b_id  = (regfile_waddr_ex_i     == instr_rdata_i[`REG_S2]) && (regb_used_i == 1'b1);
  assign reg_d_ex_is_reg_c_id  = (regfile_waddr_ex_i     == instr_rdata_i[`REG_S3])  && (regc_used_i == 1'b1);
  assign reg_d_wb_is_reg_a_id  = (regfile_waddr_wb_i     == instr_rdata_i[`REG_S1]) && (rega_used_i == 1'b1);
  assign reg_d_wb_is_reg_b_id  = (regfile_waddr_wb_i     == instr_rdata_i[`REG_S2]) && (regb_used_i == 1'b1);
  assign reg_d_wb_is_reg_c_id  = (regfile_waddr_wb_i     == instr_rdata_i[`REG_S3])  && (regc_used_i == 1'b1);
  assign reg_d_alu_is_reg_a_id = (regfile_alu_waddr_fw_i == instr_rdata_i[`REG_S1]) && (rega_used_i == 1'b1);
  assign reg_d_alu_is_reg_b_id = (regfile_alu_waddr_fw_i == instr_rdata_i[`REG_S2]) && (regb_used_i == 1'b1);
  assign reg_d_alu_is_reg_c_id = (regfile_alu_waddr_fw_i == instr_rdata_i[`REG_S3])  && (regc_used_i == 1'b1);

  // Forwarding control unit
  always_comb
  begin
    // default assignements
    operand_a_fw_mux_sel_o = `SEL_REGFILE;
    operand_b_fw_mux_sel_o = `SEL_REGFILE;
    operand_c_fw_mux_sel_o = `SEL_REGFILE;

    // Forwarding WB -> ID
    if (regfile_we_wb_i == 1'b1)
    begin
      if (reg_d_wb_is_reg_a_id == 1'b1)
        operand_a_fw_mux_sel_o = `SEL_FW_WB;
      if (reg_d_wb_is_reg_b_id == 1'b1)
        operand_b_fw_mux_sel_o = `SEL_FW_WB;
      if (reg_d_wb_is_reg_c_id == 1'b1)
        operand_c_fw_mux_sel_o = `SEL_FW_WB;
    end

    // Forwarding EX -> ID
    if (regfile_alu_we_fw_i == 1'b1)
    begin
     if (reg_d_alu_is_reg_a_id == 1'b1)
       operand_a_fw_mux_sel_o = `SEL_FW_EX;
     if (reg_d_alu_is_reg_b_id == 1'b1)
       operand_b_fw_mux_sel_o = `SEL_FW_EX;
     if (reg_d_alu_is_reg_c_id == 1'b1)
       operand_c_fw_mux_sel_o = `SEL_FW_EX;
    end

    // Make sure x0 is never forwarded
    if (instr_rdata_i[`REG_S1] == 5'b0)
      operand_a_fw_mux_sel_o = `SEL_REGFILE;
    if (instr_rdata_i[`REG_S2] == 5'b0)
      operand_b_fw_mux_sel_o = `SEL_REGFILE;

    // for misaligned memory accesses
    if (data_misaligned_i == 1'b1)
    begin
      operand_a_fw_mux_sel_o  = `SEL_FW_EX;
      operand_b_fw_mux_sel_o  = `SEL_REGFILE;
    end
  end

  // update registers
  always_ff @(posedge clk , negedge rst_n)
  begin : UPDATE_REGS
    if ( rst_n == 1'b0 )
    begin
      ctrl_fsm_cs <= RESET;
    end
    else
    begin
      ctrl_fsm_cs <= ctrl_fsm_ns;
    end
  end

  // Performance Counters
  assign perf_jump_o      = (jump_in_id_i == `BRANCH_JAL || jump_in_id_i == `BRANCH_JALR);
  assign perf_branch_o    = (jump_in_id_i == `BRANCH_COND);
  assign perf_jr_stall_o  = jr_stall_o;
  assign perf_ld_stall_o  = load_stall_o;


  // Assertions
  assert property (
    @(posedge clk) (pc_mux_sel_o == `PC_BRANCH) |-> (branch_decision_i !== 1'bx) );

endmodule // controller<|MERGE_RESOLUTION|>--- conflicted
+++ resolved
@@ -148,12 +148,7 @@
     // print warning in case of decoding errors
     if (illegal_insn_o) begin
       $display("%t: Illegal instruction (core %0d) at PC 0x%h:", $time, riscv_core.core_id_i,
-<<<<<<< HEAD
                riscv_id_stage.current_pc_id_i);
-      //prettyPrintInstruction(instr_rdata_i, id_stage.current_pc_id_i);
-=======
-               id_stage.current_pc_id_i);
->>>>>>> 26394abc
     end
   end
   // synopsys translate_on
