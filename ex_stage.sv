////////////////////////////////////////////////////////////////////////////////
// Company:        IIS @ ETHZ - Federal Institute of Technology               //
//                 DEI @ UNIBO - University of Bologna                        //
//                                                                            //
// Engineer:       Renzo Andri - andrire@student.ethz.ch                      //
//                                                                            //
// Additional contributions by:                                               //
//                 Igor Loi - igor.loi@unibo.it                               //
//                 Sven Stucki - svstucki@student.ethz.ch                     //
//                                                                            //
//                                                                            //
// Create Date:    01/07/2014                                                 //
// Design Name:    Excecute stage                                             //
// Module Name:    ex_stage.sv                                                //
// Project Name:   RI5CY                                                      //
// Language:       SystemVerilog                                              //
//                                                                            //
// Description:    Execution stage: Hosts ALU and MAC unit                    //
//                 ALU: computes additions/subtractions/comparisons           //
//                 MAC:                                                       //
//                                                                            //
//                                                                            //
// Revision:                                                                  //
//                                                                            //
// Revision v0.1 - File Created                                               //
//                                                                            //
//                                                                            //
////////////////////////////////////////////////////////////////////////////////

`include "defines.sv"


module riscv_ex_stage
(
  input  logic        clk,
  input  logic        rst_n,

  // ALU signals from ID stage
  input  logic [`ALU_OP_WIDTH-1:0] alu_operator_i,
  input  logic [31:0] alu_operand_a_i,
  input  logic [31:0] alu_operand_b_i,
  input  logic [31:0] alu_operand_c_i,

  input  logic        vector_mode_i,

  // Multiplier signals
  input  logic        mult_en_i,
  input  logic [1:0]  mult_sel_subword_i,
  input  logic [1:0]  mult_signed_mode_i,
  input  logic        mult_mac_en_i,

  // input from ID stage
  input  logic [4:0]  regfile_alu_waddr_i,
  input  logic        regfile_alu_we_i,

  // directly passed through to WB stage, not used in EX
  input  logic        regfile_we_i,
  input  logic [4:0]  regfile_waddr_i,

  // CSR access
  input  logic        csr_access_i,
  input  logic [31:0] csr_rdata_i,

  // Output of EX stage pipeline
  output logic [4:0]  regfile_waddr_wb_o,
  output logic        regfile_we_wb_o,

  // Forwarding ports : to ID stage
  output logic  [4:0] regfile_alu_waddr_fw_o,
  output logic        regfile_alu_we_fw_o,
  output logic [31:0] regfile_alu_wdata_fw_o,    // forward to RF and ID/EX pipe, ALU & MUL

  // To IF: Jump and branch target and decision
  output logic [31:0] jump_target_o,
  output logic        branch_decision_o,

  // Stall Control
  input  logic        lsu_ready_ex_i, // EX part of LSU is done

  output logic        ex_ready_o, // EX stage ready for new data
  output logic        ex_valid_o, // EX stage gets new data
  input  logic        wb_ready_i  // WB stage ready for new data
);


  logic [31:0] alu_result;
  logic        alu_cmp_result;

  logic [31:0] mult_result;


  assign regfile_alu_we_fw_o    = regfile_alu_we_i;
  assign regfile_alu_waddr_fw_o = regfile_alu_waddr_i;


  // EX stage result mux (ALU, MAC unit, CSR)
  always_comb
  begin
    regfile_alu_wdata_fw_o = alu_result;

    if (mult_en_i == 1'b1)
      regfile_alu_wdata_fw_o = mult_result;

    if (csr_access_i == 1'b1)
      regfile_alu_wdata_fw_o = csr_rdata_i;
  end


  // branch handling
  assign branch_decision_o = alu_cmp_result;
  assign jump_target_o     = alu_operand_c_i;


  ////////////////////////////
  //     _    _    _   _    //
  //    / \  | |  | | | |   //
  //   / _ \ | |  | | | |   //
  //  / ___ \| |__| |_| |   //
  // /_/   \_\_____\___/    //
  //                        //
  ////////////////////////////
<<<<<<< HEAD
  riscv_alu alu_i
=======

  alu alu_i
>>>>>>> 26394abc
  (
   .operator_i          ( alu_operator_i  ),
   .operand_a_i         ( alu_operand_a_i ),
   .operand_b_i         ( alu_operand_b_i ),

   .result_o            ( alu_result      ),
   .comparison_result_o ( alu_cmp_result  )
  );


  ////////////////////////////////////////////////////////////////
  //  __  __ _   _ _   _____ ___ ____  _     ___ _____ ____     //
  // |  \/  | | | | | |_   _|_ _|  _ \| |   |_ _| ____|  _ \    //
  // | |\/| | | | | |   | |  | || |_) | |    | ||  _| | |_) |   //
  // | |  | | |_| | |___| |  | ||  __/| |___ | || |___|  _ <    //
  // |_|  |_|\___/|_____|_| |___|_|   |_____|___|_____|_| \_\   //
  //                                                            //
  ////////////////////////////////////////////////////////////////
<<<<<<< HEAD
  riscv_mult mult_i
=======

  mult mult_i
>>>>>>> 26394abc
  (
   .vector_mode_i   ( vector_mode_i        ),
   .sel_subword_i   ( mult_sel_subword_i   ),
   .signed_mode_i   ( mult_signed_mode_i   ),
   .mac_en_i        ( mult_mac_en_i        ),

   .op_a_i          ( alu_operand_a_i      ),
   .op_b_i          ( alu_operand_b_i      ),
   .mac_i           ( alu_operand_c_i      ),

   .result_o        ( mult_result          )
  );


  ///////////////////////////////////////
  // EX/WB Pipeline Register           //
  ///////////////////////////////////////
  always_ff @(posedge clk, negedge rst_n)
  begin : EX_WB_Pipeline_Register
    if (rst_n == 1'b0)
    begin
      regfile_waddr_wb_o   <= 5'b0_0000;
      regfile_we_wb_o      <= 1'b0;
    end
    else
    begin
      if (ex_valid_o) // wb_ready_i is implied
      begin
        regfile_we_wb_o    <= regfile_we_i;
        regfile_waddr_wb_o <= regfile_waddr_i;
      end else if (wb_ready_i) begin
        // we are ready for a new instruction, but there is none available,
        // so we just flush the current one out of the pipe
        regfile_we_wb_o    <= 1'b0;
      end
    end
  end

  assign ex_ready_o = lsu_ready_ex_i & wb_ready_i;
  assign ex_valid_o = ex_ready_o;

endmodule<|MERGE_RESOLUTION|>--- conflicted
+++ resolved
@@ -119,12 +119,8 @@
   // /_/   \_\_____\___/    //
   //                        //
   ////////////////////////////
-<<<<<<< HEAD
+
   riscv_alu alu_i
-=======
-
-  alu alu_i
->>>>>>> 26394abc
   (
    .operator_i          ( alu_operator_i  ),
    .operand_a_i         ( alu_operand_a_i ),
@@ -143,12 +139,8 @@
   // |_|  |_|\___/|_____|_| |___|_|   |_____|___|_____|_| \_\   //
   //                                                            //
   ////////////////////////////////////////////////////////////////
-<<<<<<< HEAD
+
   riscv_mult mult_i
-=======
-
-  mult mult_i
->>>>>>> 26394abc
   (
    .vector_mode_i   ( vector_mode_i        ),
    .sel_subword_i   ( mult_sel_subword_i   ),
